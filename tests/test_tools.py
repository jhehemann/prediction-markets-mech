--- conflicted
+++ resolved
@@ -180,7 +180,6 @@
         expected_num_tx_params = 2
         assert len(response[2].keys()) == expected_num_tx_params
 
-<<<<<<< HEAD
 class TestPredictionWithRulesAndReport(BaseToolTest):
     """Test Prediction with rules and report."""
 
@@ -210,7 +209,7 @@
         'Please take over the role of a Data Scientist to evaluate the given question. With the given question "Will Apple release iPhone 17 by 12 March 2025?" and the `yes` option represented by `Yes` and the `no` option represented by `No`, what are the respective probabilities of `p_yes` and `p_no` occurring?'
     ]
     tool_module = infer_market_rules
-=======
+
 class TestDALLEGeneration(BaseToolTest):
     """Test DALL-E Generation."""
 
@@ -219,5 +218,4 @@
     prompts = [
         "Generate an image of a futuristic cityscape."
     ]
-    tool_module = dalle_request
->>>>>>> 76e74e00
+    tool_module = dalle_request