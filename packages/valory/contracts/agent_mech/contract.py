--- conflicted
+++ resolved
@@ -217,7 +217,6 @@
         return {"data": deliver_events}
 
     @classmethod
-<<<<<<< HEAD
     def process_tx_receipt(
         cls,
         ledger_api: LedgerApi,
@@ -234,7 +233,8 @@
         contract_instance = cls.get_instance(ledger_api, contract_address)
         event, *_ = contract_instance.events.Request().processReceipt(tx_receipt)
         return dict(event["args"])
-=======
+
+    @classmethod
     def get_undelivered_reqs(
         cls,
         ledger_api: LedgerApi,
@@ -275,5 +275,4 @@
                 ledger_api, contract_address, from_block
             ).get("data")
             pending_tasks.extend(pending_tasks_batch)
-        return {"data": pending_tasks}
->>>>>>> 3249f632
+        return {"data": pending_tasks}